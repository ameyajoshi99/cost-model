--- conflicted
+++ resolved
@@ -903,12 +903,8 @@
 		NetworkRegionEgressRecorder:   NetworkRegionEgressRecorder,
 		NetworkInternetEgressRecorder: NetworkInternetEgressRecorder,
 		PersistentVolumePriceRecorder: pvGv,
-<<<<<<< HEAD
 		Model:                         NewCostModel(k8sCache),
 		CostDataCache:                 costDataCache,
-=======
-		Model:                         NewCostModel(kubeClientset),
->>>>>>> dad34dc3
 		OutOfClusterCache:             outOfClusterCache,
 	}
 
