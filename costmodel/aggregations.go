package costmodel

import (
	"math"
	"sort"
	"strconv"
	"time"

	"github.com/kubecost/cost-model/cloud"
	prometheusClient "github.com/prometheus/client_golang/api"
	"k8s.io/klog"
)

type Aggregation struct {
	Aggregator           string    `json:"aggregation"`
	Subfields            []string  `json:"subfields,omitempty"`
	Environment          string    `json:"environment"`
	Cluster              string    `json:"cluster,omitempty"`
	CPUAllocationVectors []*Vector `json:"-"`
	CPUCost              float64   `json:"cpuCost"`
	CPUCostVector        []*Vector `json:"cpuCostVector,omitempty"`
	CPUEfficiency        float64   `json:"cpuEfficiency"`
	CPURequestedVectors  []*Vector `json:"-"`
	CPUUsedVectors       []*Vector `json:"-"`
	Efficiency           float64   `json:"efficiency"`
	GPUAllocation        []*Vector `json:"-"`
	GPUCost              float64   `json:"gpuCost"`
	GPUCostVector        []*Vector `json:"gpuCostVector,omitempty"`
	RAMAllocationVectors []*Vector `json:"-"`
	RAMCost              float64   `json:"ramCost"`
	RAMCostVector        []*Vector `json:"ramCostVector,omitempty"`
	RAMEfficiency        float64   `json:"ramEfficiency"`
	RAMRequestedVectors  []*Vector `json:"-"`
	RAMUsedVectors       []*Vector `json:"-"`
	PVCost               float64   `json:"pvCost"`
	PVCostVector         []*Vector `json:"pvCostVector,omitempty"`
	NetworkCost          float64   `json:"networkCost"`
	NetworkCostVector    []*Vector `json:"networkCostVector,omitempty"`
	SharedCost           float64   `json:"sharedCost"`
	TotalCost            float64   `json:"totalCost"`
}

func (a *Aggregation) GetDataLength() int {
	length := 0

	if length < len(a.CPUCostVector) {
		length = len(a.CPUCostVector)
	}
	if length < len(a.RAMCostVector) {
		length = len(a.RAMCostVector)
	}
	if length < len(a.PVCostVector) {
		length = len(a.PVCostVector)
	}
	if length < len(a.GPUCostVector) {
		length = len(a.GPUCostVector)
	}
	if length < len(a.NetworkCostVector) {
		length = len(a.NetworkCostVector)
	}

	return length
}

const (
	hoursPerDay   = 24.0
	hoursPerMonth = 730.0
)

type SharedResourceInfo struct {
	ShareResources  bool
	SharedNamespace map[string]bool
	LabelSelectors  map[string]string
}

func (s *SharedResourceInfo) IsSharedResource(costDatum *CostData) bool {
	if _, ok := s.SharedNamespace[costDatum.Namespace]; ok {
		return true
	}
	for labelName, labelValue := range s.LabelSelectors {
		if val, ok := costDatum.Labels[labelName]; ok {
			if val == labelValue {
				return true
			}
		}
	}
	return false
}

func NewSharedResourceInfo(shareResources bool, sharedNamespaces []string, labelnames []string, labelvalues []string) *SharedResourceInfo {
	sr := &SharedResourceInfo{
		ShareResources:  shareResources,
		SharedNamespace: make(map[string]bool),
		LabelSelectors:  make(map[string]string),
	}
	for _, ns := range sharedNamespaces {
		sr.SharedNamespace[ns] = true
	}
	sr.SharedNamespace["kube-system"] = true // kube-system should be split by default
	for i := range labelnames {
		sr.LabelSelectors[labelnames[i]] = labelvalues[i]
	}
	return sr
}

func ComputeIdleCoefficient(costData map[string]*CostData, cli prometheusClient.Client, cp *cloud.CustomPricing, discount float64, windowString, offset string) (map[string]float64, error) {

	coefficients := make(map[string]float64)

	windowDuration, err := time.ParseDuration(windowString)
	if err != nil {
		return nil, err
	}

	allTotals, err := ClusterCostsForAllClusters(cli, windowString)
	if err != nil {
		return nil, err
	}
	for cid, totals := range allTotals {
		klog.Infof("%s: %+v", cid, totals)
		if !(len(totals.CPUCost) > 0 && len(totals.MemCost) > 0 && len(totals.StorageCost) > 0) {
			klog.V(1).Infof("WARNING: NO DATA FOR CLUSTER %s. Is it emitting data?", cid)
			coefficients[cid] = 1.0
			continue
		}
		cpuCost, err := strconv.ParseFloat(totals.CPUCost[0][1], 64)
		if err != nil {
			return nil, err
		}
		memCost, err := strconv.ParseFloat(totals.MemCost[0][1], 64)
		if err != nil {
			return nil, err
		}
		storageCost, err := strconv.ParseFloat(totals.StorageCost[0][1], 64)
		if err != nil {
			return nil, err
		}
		totalClusterCost := (cpuCost * (1 - discount)) + (memCost * (1 - discount)) + storageCost
		if err != nil || totalClusterCost == 0.0 {
			return nil, err
		}
		totalClusterCostOverWindow := (totalClusterCost / 730) * windowDuration.Hours()
		totalContainerCost := 0.0
		for _, costDatum := range costData {
			if costDatum.ClusterID == cid {
				cpuv, ramv, gpuv, pvvs, _ := getPriceVectors(costDatum, "", discount, 1, cp)
				totalContainerCost += totalVectors(cpuv)
				totalContainerCost += totalVectors(ramv)
				totalContainerCost += totalVectors(gpuv)
				for _, pv := range pvvs {
					totalContainerCost += totalVectors(pv)
				}
			}

		}

		coefficients[cid] = totalContainerCost / totalClusterCostOverWindow
	}

	return coefficients, nil
}

// AggregationOptions provides optional parameters to AggregateCostData, allowing callers to perform more complex operations
type AggregationOptions struct {
	CustomPricing      *cloud.CustomPricing // custom pricing data; see cloud.CustomPricing struct
	DataLength         int                  // manually set number of expected data points in cost vectors
	Discount           float64              // percent by which to discount CPU, RAM, and GPU cost
	IdleCoefficients   map[string]float64   // scales costs by amount of idle resources on a per-cluster basis
	IncludeEfficiency  bool                 // set to true to receive efficiency/usage data
	IncludeTimeSeries  bool                 // set to true to receive time series data
	Rate               string               // set to "hourly", "daily", or "monthly" to receive cost rate, rather than cumulative cost
	SharedResourceInfo *SharedResourceInfo
}

// AggregateCostData aggregates raw cost data by field; e.g. namespace, cluster, service, or label. In the case of label, callers
// must pass a slice of subfields indicating the labels by which to group. Provider is used to define custom resource pricing.
// See AggregationOptions for optional parameters.
func AggregateCostData(costData map[string]*CostData, field string, subfields []string, opts *AggregationOptions) map[string]*Aggregation {
	cp := opts.CustomPricing
	dataLength := opts.DataLength
	discount := opts.Discount
	idleCoefficients := opts.IdleCoefficients
	includeTimeSeries := opts.IncludeTimeSeries
	includeEfficiency := opts.IncludeEfficiency
	rate := opts.Rate
	sr := opts.SharedResourceInfo

	if idleCoefficients == nil {
		idleCoefficients = make(map[string]float64)
	}

	// aggregations collects key-value pairs of resource group-to-aggregated data
	// e.g. namespace-to-data or label-value-to-data
	aggregations := make(map[string]*Aggregation)

	// sharedResourceCost is the running total cost of resources that should be reported
	// as shared across all other resources, rather than reported as a stand-alone category
	sharedResourceCost := 0.0

	for _, costDatum := range costData {
		idleCoefficient, ok := idleCoefficients[costDatum.ClusterID]
		if !ok {
			idleCoefficient = 1.0
		}
		if sr != nil && sr.ShareResources && sr.IsSharedResource(costDatum) {
			cpuv, ramv, gpuv, pvvs, netv := getPriceVectors(costDatum, rate, discount, idleCoefficient, cp)
			sharedResourceCost += totalVectors(cpuv)
			sharedResourceCost += totalVectors(ramv)
			sharedResourceCost += totalVectors(gpuv)
			sharedResourceCost += totalVectors(netv)
			for _, pv := range pvvs {
				sharedResourceCost += totalVectors(pv)
			}
		} else {
			if field == "cluster" {
				aggregateDatum(aggregations, costDatum, field, subfields, rate, costDatum.ClusterID, discount, idleCoefficient, cp)
			} else if field == "namespace" {
				aggregateDatum(aggregations, costDatum, field, subfields, rate, costDatum.Namespace, discount, idleCoefficient, cp)
			} else if field == "service" {
				if len(costDatum.Services) > 0 {
					aggregateDatum(aggregations, costDatum, field, subfields, rate, costDatum.Namespace+"/"+costDatum.Services[0], discount, idleCoefficient, cp)
				}
			} else if field == "deployment" {
				if len(costDatum.Deployments) > 0 {
					aggregateDatum(aggregations, costDatum, field, subfields, rate, costDatum.Namespace+"/"+costDatum.Deployments[0], discount, idleCoefficient, cp)
				}
			} else if field == "daemonset" {
				if len(costDatum.Daemonsets) > 0 {
					aggregateDatum(aggregations, costDatum, field, subfields, rate, costDatum.Namespace+"/"+costDatum.Daemonsets[0], discount, idleCoefficient, cp)
				}
			} else if field == "label" {
				if costDatum.Labels != nil {
					for _, sf := range subfields {
						if subfieldName, ok := costDatum.Labels[sf]; ok {
							aggregateDatum(aggregations, costDatum, field, subfields, rate, subfieldName, discount, idleCoefficient, cp)
							break
						}
					}
				}
			} else if field == "pod" {
				aggregateDatum(aggregations, costDatum, field, subfields, rate, costDatum.Namespace+"/"+costDatum.PodName, discount, idleCoefficient, cp)
			}
		}
	}

	for _, agg := range aggregations {
		agg.CPUCost = totalVectors(agg.CPUCostVector)
		agg.RAMCost = totalVectors(agg.RAMCostVector)
		agg.GPUCost = totalVectors(agg.GPUCostVector)
		agg.PVCost = totalVectors(agg.PVCostVector)
		agg.NetworkCost = totalVectors(agg.NetworkCostVector)
		agg.SharedCost = sharedResourceCost / float64(len(aggregations))

		if dataLength == 0 {
			dataLength = agg.GetDataLength()
		}

		if rate != "" && dataLength > 0 {
			agg.CPUCost /= float64(dataLength)
			agg.RAMCost /= float64(dataLength)
			agg.GPUCost /= float64(dataLength)
			agg.PVCost /= float64(dataLength)
			agg.NetworkCost /= float64(dataLength)
			agg.SharedCost /= float64(dataLength)
		}

		agg.TotalCost = agg.CPUCost + agg.RAMCost + agg.GPUCost + agg.PVCost + agg.NetworkCost + agg.SharedCost

		if includeEfficiency {
			// Default both RAM and CPU to 100% efficiency so that a 0-requested, 0-allocated, 0-used situation
			// returns 100% efficiency, which should be a red-flag.
			//
			// If non-zero numbers are available, then efficiency is defined as:
			//   idlePercentage =  (requested - used) / allocated
			//   efficiency = (1.0 - idlePercentage)
			//
			// It is possible to score > 100% efficiency, which is meant to be interpreted as a red flag.
			// It is not possible to score < 0% efficiency.

<<<<<<< HEAD
=======
			klog.V(4).Infof("\n\tlen(CPU allocation): %d\n\tlen(CPU requested): %d\n\tlen(CPU used): %d",
				len(agg.CPUAllocationVectors),
				len(agg.CPURequestedVectors),
				len(agg.CPUUsedVectors))

>>>>>>> 71f87be1
			agg.CPUEfficiency = 1.0
			CPUIdle := 0.0
			avgCPUAllocation := totalVectors(agg.CPUAllocationVectors) / float64(len(agg.CPUAllocationVectors))
			if avgCPUAllocation > 0.0 {
				avgCPURequested := averageVectors(agg.CPURequestedVectors)
				avgCPUUsed := averageVectors(agg.CPUUsedVectors)
				CPUIdle = ((avgCPURequested - avgCPUUsed) / avgCPUAllocation)
				agg.CPUEfficiency = 1.0 - CPUIdle
			}

<<<<<<< HEAD
=======
			klog.V(4).Infof("\n\tlen(RAM allocation): %d\n\tlen(RAM requested): %d\n\tlen(RAM used): %d",
				len(agg.RAMAllocationVectors),
				len(agg.RAMRequestedVectors),
				len(agg.RAMUsedVectors))

>>>>>>> 71f87be1
			agg.RAMEfficiency = 1.0
			RAMIdle := 0.0
			avgRAMAllocation := totalVectors(agg.RAMAllocationVectors) / float64(len(agg.RAMAllocationVectors))
			if avgRAMAllocation > 0.0 {
				avgRAMRequested := averageVectors(agg.RAMRequestedVectors)
				avgRAMUsed := averageVectors(agg.RAMUsedVectors)
				RAMIdle = ((avgRAMRequested - avgRAMUsed) / avgRAMAllocation)
				agg.RAMEfficiency = 1.0 - RAMIdle
			}

			// Score total efficiency by the sum of CPU and RAM efficiency, weighted by their
			// respective total costs.
			agg.Efficiency = 1.0
			if (agg.CPUCost + agg.RAMCost) > 0 {
				agg.Efficiency = 1.0 - ((agg.CPUCost*CPUIdle)+(agg.RAMCost*RAMIdle))/(agg.CPUCost+agg.RAMCost)
			}
		}

		// remove time series data if it is not explicitly requested
		if !includeTimeSeries {
			agg.CPUCostVector = nil
			agg.RAMCostVector = nil
			agg.GPUCostVector = nil
			agg.PVCostVector = nil
			agg.NetworkCostVector = nil
		}
	}

	return aggregations
}

func aggregateDatum(aggregations map[string]*Aggregation, costDatum *CostData, field string, subfields []string, rate string, key string, discount float64, idleCoefficient float64, cp *cloud.CustomPricing) {
	// add new entry to aggregation results if a new key is encountered
	if _, ok := aggregations[key]; !ok {
		agg := &Aggregation{}
		agg.Aggregator = field
		if len(subfields) > 0 {
			agg.Subfields = subfields
		}
		agg.Environment = key
		aggregations[key] = agg
	}

	mergeVectors(costDatum, aggregations[key], rate, discount, idleCoefficient, cp)
}

func mergeVectors(costDatum *CostData, aggregation *Aggregation, rate string, discount float64, idleCoefficient float64, cp *cloud.CustomPricing) {
	aggregation.CPUAllocationVectors = addVectors(costDatum.CPUAllocation, aggregation.CPUAllocationVectors)
	aggregation.CPURequestedVectors = addVectors(costDatum.CPUReq, aggregation.CPURequestedVectors)
	aggregation.CPUUsedVectors = addVectors(costDatum.CPUUsed, aggregation.CPUUsedVectors)

	aggregation.RAMAllocationVectors = addVectors(costDatum.RAMAllocation, aggregation.RAMAllocationVectors)
	aggregation.RAMRequestedVectors = addVectors(costDatum.RAMReq, aggregation.RAMRequestedVectors)
	aggregation.RAMUsedVectors = addVectors(costDatum.RAMUsed, aggregation.RAMUsedVectors)

	aggregation.GPUAllocation = addVectors(costDatum.GPUReq, aggregation.GPUAllocation)

	cpuv, ramv, gpuv, pvvs, netv := getPriceVectors(costDatum, rate, discount, idleCoefficient, cp)
	aggregation.CPUCostVector = addVectors(cpuv, aggregation.CPUCostVector)
	aggregation.RAMCostVector = addVectors(ramv, aggregation.RAMCostVector)
	aggregation.GPUCostVector = addVectors(gpuv, aggregation.GPUCostVector)
	aggregation.NetworkCostVector = addVectors(netv, aggregation.NetworkCostVector)
	for _, vectorList := range pvvs {
		aggregation.PVCostVector = addVectors(aggregation.PVCostVector, vectorList)
	}
}

func getPriceVectors(costDatum *CostData, rate string, discount float64, idleCoefficient float64, cp *cloud.CustomPricing) ([]*Vector, []*Vector, []*Vector, [][]*Vector, []*Vector) {
	cpuCostStr := costDatum.NodeData.VCPUCost
	ramCostStr := costDatum.NodeData.RAMCost
	gpuCostStr := costDatum.NodeData.GPUCost
	pvCostStr := costDatum.NodeData.StorageCost

	// If custom pricing is enabled and can be retrieved, replace
	// default cost values with custom values
	if cp.IsEnabled() {
		if costDatum.NodeData.IsSpot() {
			cpuCostStr = cp.SpotCPU
			ramCostStr = cp.SpotRAM
			gpuCostStr = cp.SpotGPU
		} else {
			cpuCostStr = cp.CPU
			ramCostStr = cp.RAM
			gpuCostStr = cp.GPU
		}
		pvCostStr = cp.Storage
	}

	cpuCost, _ := strconv.ParseFloat(cpuCostStr, 64)
	ramCost, _ := strconv.ParseFloat(ramCostStr, 64)
	gpuCost, _ := strconv.ParseFloat(gpuCostStr, 64)
	pvCost, _ := strconv.ParseFloat(pvCostStr, 64)

	// rateCoeff scales the individual time series data values by the appropriate
	// number. Each value is, by default, the daily value, so the scales convert
	// from daily to the target rate.
	rateCoeff := 1.0
	switch rate {
	case "daily":
		rateCoeff = hoursPerDay
	case "monthly":
		rateCoeff = hoursPerMonth
	case "hourly":
	default:
	}

	cpuv := make([]*Vector, 0, len(costDatum.CPUAllocation))
	for _, val := range costDatum.CPUAllocation {
		cpuv = append(cpuv, &Vector{
			Timestamp: math.Round(val.Timestamp/10) * 10,
			Value:     (val.Value * cpuCost * (1 - discount) / idleCoefficient) * rateCoeff,
		})
	}

	ramv := make([]*Vector, 0, len(costDatum.RAMAllocation))
	for _, val := range costDatum.RAMAllocation {
		ramv = append(ramv, &Vector{
			Timestamp: math.Round(val.Timestamp/10) * 10,
			Value:     ((val.Value / 1024 / 1024 / 1024) * ramCost * (1 - discount) / idleCoefficient) * rateCoeff,
		})
	}

	gpuv := make([]*Vector, 0, len(costDatum.GPUReq))
	for _, val := range costDatum.GPUReq {
		gpuv = append(gpuv, &Vector{
			Timestamp: math.Round(val.Timestamp/10) * 10,
			Value:     (val.Value * gpuCost * (1 - discount) / idleCoefficient) * rateCoeff,
		})
	}

	pvvs := make([][]*Vector, 0, len(costDatum.PVCData))
	for _, pvcData := range costDatum.PVCData {
		pvv := make([]*Vector, 0, len(pvcData.Values))
		if pvcData.Volume != nil {
			cost, _ := strconv.ParseFloat(pvcData.Volume.Cost, 64)

			// override with custom pricing if enabled
			if cp.IsEnabled() {
				cost = pvCost
			}

			for _, val := range pvcData.Values {
				pvv = append(pvv, &Vector{
					Timestamp: math.Round(val.Timestamp/10) * 10,
					Value:     ((val.Value / 1024 / 1024 / 1024) * cost / idleCoefficient) * rateCoeff,
				})
			}
			pvvs = append(pvvs, pvv)
		}
	}

	netv := costDatum.NetworkData

	return cpuv, ramv, gpuv, pvvs, netv
}

func averageVectors(vectors []*Vector) float64 {
	if len(vectors) == 0 {
		return 0.0
	}
	return totalVectors(vectors) / float64(len(vectors))
}

func totalVectors(vectors []*Vector) float64 {
	total := 0.0
	for _, vector := range vectors {
		total += vector.Value
	}
	return total
}

// roundTimestamp rounds the given timestamp to the given precision; e.g. a
// timestamp given in seconds, rounded to precision 10, will be rounded
// to the nearest value dividible by 10 (24 goes to 20, but 25 goes to 30).
func roundTimestamp(ts float64, precision float64) float64 {
	return math.Round(ts/precision) * precision
}

func NormalizeVectorByVector(xvs []*Vector, yvs []*Vector) []*Vector {
	// round all non-zero timestamps to the nearest 10 second mark
	for _, yv := range yvs {
		if yv.Timestamp != 0 {
			yv.Timestamp = roundTimestamp(yv.Timestamp, 10.0)
		}
	}
	for _, xv := range xvs {
		if xv.Timestamp != 0 {
			xv.Timestamp = roundTimestamp(xv.Timestamp, 10.0)
		}
	}

	// if xvs is empty, return yvs
	if xvs == nil || len(xvs) == 0 {
		return yvs
	}

	// if yvs is empty, return xvs
	if yvs == nil || len(yvs) == 0 {
		return xvs
	}

	// sum stores the sum of the vector slices xvs and yvs
	var sum []*Vector

	// timestamps stores all timestamps present in both vector slices
	// without duplicates
	var timestamps []float64

	// turn each vector slice into a map of timestamp-to-value so that
	// values at equal timestamps can be lined-up and summed
	xMap := make(map[float64]float64)
	for _, xv := range xvs {
		if xv.Timestamp == 0 {
			continue
		}
		xMap[xv.Timestamp] = xv.Value
		timestamps = append(timestamps, xv.Timestamp)
	}
	yMap := make(map[float64]float64)
	for _, yv := range yvs {
		if yv.Timestamp == 0 {
			continue
		}
		yMap[yv.Timestamp] = yv.Value
		if _, ok := xMap[yv.Timestamp]; !ok {
			// no need to double add, since we'll range over sorted timestamps and check.
			timestamps = append(timestamps, yv.Timestamp)
		}
	}

	// iterate over each timestamp to produce a final summed vector slice
	sort.Float64s(timestamps)
	for _, t := range timestamps {
		x, okX := xMap[t]
		y, okY := yMap[t]
		sv := &Vector{Timestamp: t}
		if okX && okY && y != 0 {
			sv.Value = x / y
		} else if okX {
			sv.Value = x
		} else if okY {
			sv.Value = 0
		}
		sum = append(sum, sv)
	}

	return sum
}

// addVectors adds two slices of Vectors. Vector timestamps are rounded to the
// nearest ten seconds to allow matching of Vectors within a delta allowance.
// Matching Vectors are summed, while unmatched Vectors are passed through.
// e.g. [(t=1, 1), (t=2, 2)] + [(t=2, 2), (t=3, 3)] = [(t=1, 1), (t=2, 4), (t=3, 3)]
func addVectors(xvs []*Vector, yvs []*Vector) []*Vector {
	// round all non-zero timestamps to the nearest 10 second mark
	for _, yv := range yvs {
		if yv.Timestamp != 0 {
			yv.Timestamp = roundTimestamp(yv.Timestamp, 10.0)
		}
	}
	for _, xv := range xvs {
		if xv.Timestamp != 0 {
			xv.Timestamp = roundTimestamp(xv.Timestamp, 10.0)
		}
	}

	// if xvs is empty, return yvs
	if xvs == nil || len(xvs) == 0 {
		return yvs
	}

	// if yvs is empty, return xvs
	if yvs == nil || len(yvs) == 0 {
		return xvs
	}

	// sum stores the sum of the vector slices xvs and yvs
	var sum []*Vector

	// timestamps stores all timestamps present in both vector slices
	// without duplicates
	var timestamps []float64

	// turn each vector slice into a map of timestamp-to-value so that
	// values at equal timestamps can be lined-up and summed
	xMap := make(map[float64]float64)
	for _, xv := range xvs {
		if xv.Timestamp == 0 {
			continue
		}
		xMap[xv.Timestamp] = xv.Value
		timestamps = append(timestamps, xv.Timestamp)
	}
	yMap := make(map[float64]float64)
	for _, yv := range yvs {
		if yv.Timestamp == 0 {
			continue
		}
		yMap[yv.Timestamp] = yv.Value
		if _, ok := xMap[yv.Timestamp]; !ok {
			// no need to double add, since we'll range over sorted timestamps and check.
			timestamps = append(timestamps, yv.Timestamp)
		}
	}

	// iterate over each timestamp to produce a final summed vector slice
	sort.Float64s(timestamps)
	for _, t := range timestamps {
		x, okX := xMap[t]
		y, okY := yMap[t]
		sv := &Vector{Timestamp: t}
		if okX && okY {
			sv.Value = x + y
		} else if okX {
			sv.Value = x
		} else if okY {
			sv.Value = y
		}
		sum = append(sum, sv)
	}

	return sum
}<|MERGE_RESOLUTION|>--- conflicted
+++ resolved
@@ -112,7 +112,7 @@
 		return nil, err
 	}
 
-	allTotals, err := ClusterCostsForAllClusters(cli, windowString)
+	allTotals, err := ClusterCostsForAllClusters(cli, windowString, offset)
 	if err != nil {
 		return nil, err
 	}
@@ -277,14 +277,6 @@
 			// It is possible to score > 100% efficiency, which is meant to be interpreted as a red flag.
 			// It is not possible to score < 0% efficiency.
 
-<<<<<<< HEAD
-=======
-			klog.V(4).Infof("\n\tlen(CPU allocation): %d\n\tlen(CPU requested): %d\n\tlen(CPU used): %d",
-				len(agg.CPUAllocationVectors),
-				len(agg.CPURequestedVectors),
-				len(agg.CPUUsedVectors))
-
->>>>>>> 71f87be1
 			agg.CPUEfficiency = 1.0
 			CPUIdle := 0.0
 			avgCPUAllocation := totalVectors(agg.CPUAllocationVectors) / float64(len(agg.CPUAllocationVectors))
@@ -295,14 +287,6 @@
 				agg.CPUEfficiency = 1.0 - CPUIdle
 			}
 
-<<<<<<< HEAD
-=======
-			klog.V(4).Infof("\n\tlen(RAM allocation): %d\n\tlen(RAM requested): %d\n\tlen(RAM used): %d",
-				len(agg.RAMAllocationVectors),
-				len(agg.RAMRequestedVectors),
-				len(agg.RAMUsedVectors))
-
->>>>>>> 71f87be1
 			agg.RAMEfficiency = 1.0
 			RAMIdle := 0.0
 			avgRAMAllocation := totalVectors(agg.RAMAllocationVectors) / float64(len(agg.RAMAllocationVectors))
